- Unreleased
    - Added Gradient Boost regressor
    - Added t-SNE embedder
    - AdaBoost now uses SAMME multiclass algorithm
    - Added Redis persister
    - Added Max Absolute Scaler
    - Added Principal Component Analysis transformer
    - Pipeline is now Online and has elastic option
    - Added Elastic interface for transformers
    - Z Scale Standardizer is now Elastic
    - Min Max Normalizer is now Elastic
    - TF-IDF Transformer is now Elastic
    - Added Huber Loss cost function
    - Moved Generators to the Datasets directory
    - Added Persister interface for Persistable objects
    - Added overwrite protection to Persistent Model meta estimator
    - Multiclass Breakdown report now breaks down user-defined classes
    - Renamed restore method to load on Datasets and Persisters
    - Random Forest now accepts a base estimator instance
    - CARTs now use max features heuristic by default
    - Added build/quick factory methods to Datasets
    - Added Interval Discretizer transformer
    - GaussianNB and Naive Bayes now accept class prior probabilities
    - Single layer neural net estimators now use snapshotting
<<<<<<< HEAD
    - Removed Image Patch Descriptor
=======
    - Added Learner interface for trainable estimators
>>>>>>> c6c071be

- 0.0.5-alpha
    - Added Gaussian Mixture clusterer
    - Added Batch Norm hidden layer
    - Added PReLU hidden layer
    - Added Relative Entropy cost function to nn
    - Added random weighted subset to datasets
    - Committee Machine classifier only and added expert influence
    - Added type method to Estimator API
    - Removed classifier, detector, clusterer, regressor interfaces
    - Added epsilon smoothing to Gaussian Naive Bayes
    - Added option to fit priors in Naive Bayes classifiers
    - Added Jaccard distance kernel
    - Fixed Hamming distance calculation
    - Added Alpha Dropout layer
    - Fixed divide by 0 in Cross Entropy cost function
    - Added scaling parameter to Exponential cost function
    - Added Image Patch Descriptor extractor
    - Added Texture Histogram descriptor
    - Added Average Color descriptor
    - Removed parameters from Dropout and Alpha Dropout layers
    - Added option to remove biases in Dense and Placeholder layers
    - Optimized Dataset objects
    - Optimized matrix and vector operations
    - Added grid params to Param helper
    - Added Gaussian RBF activation function
    - Renamed Quadratic cost function to Least Squares
    - Added option to stratify dataset in Hold Out and K Fold
    - Added Monte Carlo cross validator
    - Implemented noise as layer instead of activation function
    - Removed Identity activation function
    - Added Xavier 1 and 2 initializers
    - Added He initializer
    - Added Le Cun initializer
    - Added Normal (Gaussian) initializer

- 0.0.4-alpha
    - Added Dropout hidden layer
    - Added K-d Neighbors classifier and regressor
    - Added Extra Tree Regressor
    - Added Adaline regressor
    - Added sorting by column to Dataset
    - Added sort by label to Labeled Dataset
    - Added appending and prepending to Dataset
    - Added Dataset Generators
    - Added Noisy ReLU activation function
    - Fixed bug in dataset stratified fold
    - Added stop word filter to Word Count Vectorizer
    - Added centering and scaling options for standardizers
    - Added min dimensionality estimation on random projectors
    - Added Gaussian Random Projector
    - Removed Ellipsoidal distance kernel
    - Added Thresholded ReLU activation function
    - Changed API of Raw Pixel Encoder

- 0.0.3-alpha
    - Added Extra Tree classifier
    - Random Forest now supports Extra Trees
    - New Decision Tree implementation
    - Added Canberra distance kernel
    - Committee Machine is now a Meta Estimator Ensemble
    - Added Bootstrap Aggregator Meta Estimator Ensemble
    - Added Gaussian Naive Bayes
    - Naive Bayes classifiers are now Elastic Estimators
    - Added tolerance to Robust Z Score detector
    - Added Concentration clustering metric (Calinski Harabasz)

- 0.0.2-alpha
    - Added Anomaly Detection
    - New Neural Net implementation
    - Added static analysis
    - Added Travis CI configuration

- 0.0.1-alpha<|MERGE_RESOLUTION|>--- conflicted
+++ resolved
@@ -22,11 +22,8 @@
     - Added Interval Discretizer transformer
     - GaussianNB and Naive Bayes now accept class prior probabilities
     - Single layer neural net estimators now use snapshotting
-<<<<<<< HEAD
     - Removed Image Patch Descriptor
-=======
     - Added Learner interface for trainable estimators
->>>>>>> c6c071be
 
 - 0.0.5-alpha
     - Added Gaussian Mixture clusterer
