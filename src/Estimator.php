<?php

namespace Rubix\ML;

use Rubix\ML\Datasets\Dataset;
use Stringable;

<<<<<<< HEAD
interface Estimator extends Stringable
=======
/**
 * Estimator
 *
 * @category    Machine Learning
 * @package     Rubix/ML
 * @author      Andrew DalPino
 */
interface Estimator
>>>>>>> 05770419
{
    /**
     * Return the estimator type.
     *
     * @internal
     *
     * @return \Rubix\ML\EstimatorType
     */
    public function type() : EstimatorType;

    /**
     * Return the data types that the estimator is compatible with.
     *
     * @internal
     *
     * @return list<\Rubix\ML\DataType>
     */
    public function compatibility() : array;

    /**
     * Return the settings of the hyper-parameters in an associative array.
     *
     * @internal
     *
     * @return mixed[]
     */
    public function params() : array;

    /**
     * Make predictions from a dataset.
     *
     * @param \Rubix\ML\Datasets\Dataset $dataset
     * @return list<string|int|float>
     */
    public function predict(Dataset $dataset) : array;
}<|MERGE_RESOLUTION|>--- conflicted
+++ resolved
@@ -5,9 +5,6 @@
 use Rubix\ML\Datasets\Dataset;
 use Stringable;
 
-<<<<<<< HEAD
-interface Estimator extends Stringable
-=======
 /**
  * Estimator
  *
@@ -15,8 +12,7 @@
  * @package     Rubix/ML
  * @author      Andrew DalPino
  */
-interface Estimator
->>>>>>> 05770419
+interface Estimator extends Stringable
 {
     /**
      * Return the estimator type.
