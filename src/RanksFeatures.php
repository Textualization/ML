--- conflicted
+++ resolved
@@ -2,11 +2,8 @@
 
 namespace Rubix\ML;
 
-<<<<<<< HEAD
 use Stringable;
 
-interface RanksFeatures extends Trainable, Stringable
-=======
 /**
  * Ranks Features
  *
@@ -14,8 +11,7 @@
  * @package     Rubix/ML
  * @author      Andrew DalPino
  */
-interface RanksFeatures extends Learner
->>>>>>> 05770419
+interface RanksFeatures extends Learner, Stringable
 {
     /**
      * Return the normalized importance scores of each feature column of the training set.
