<?php

namespace Rubix\ML\Classifiers;

use Rubix\ML\Learner;
use Rubix\ML\Verbose;
use Rubix\ML\Estimator;
use Rubix\ML\Persistable;
use Rubix\ML\Probabilistic;
use Rubix\ML\RanksFeatures;
use Rubix\ML\EstimatorType;
use Rubix\ML\Helpers\Stats;
use Rubix\ML\Helpers\Params;
use Rubix\ML\Datasets\Dataset;
use Rubix\ML\Datasets\Labeled;
use Rubix\ML\Traits\LoggerAware;
use Rubix\ML\Traits\AutotrackRevisions;
use Rubix\ML\Regressors\RegressionTree;
use Rubix\ML\Regressors\ExtraTreeRegressor;
use Rubix\ML\CrossValidation\Metrics\FBeta;
use Rubix\ML\CrossValidation\Metrics\Metric;
use Rubix\ML\Specifications\DatasetIsLabeled;
use Rubix\ML\Specifications\DatasetIsNotEmpty;
use Rubix\ML\Specifications\SpecificationChain;
use Rubix\ML\Specifications\DatasetHasDimensionality;
use Rubix\ML\Specifications\LabelsAreCompatibleWithLearner;
use Rubix\ML\Specifications\EstimatorIsCompatibleWithMetric;
use Rubix\ML\Specifications\SamplesAreCompatibleWithEstimator;
use Rubix\ML\Exceptions\InvalidArgumentException;
use Rubix\ML\Exceptions\RuntimeException;
use Generator;

use function count;
use function is_nan;
use function get_class;
use function in_array;
use function array_map;
use function array_slice;
use function array_fill;
use function array_flip;
use function round;
use function max;
use function abs;
use function log;
use function get_object_vars;

/**
 * Logit Boost
 *
 * A stage-wise additive ensemble that uses regression trees to iteratively learn a Logistic Regression model for binary
 * classification problems. Unlike standard Logistic Regression, Logit Boost has the ability to learn a smooth non-linear
 * decision surface by training decision trees to follow the gradient of the cross entropy loss function. In addition,
 * Logit Boost concentrates more effort on classifying samples that it is less certain about.
 *
 * References:
 * [1] J. H. Friedman et al. (2000). Additive Logistic Regression: A Statistical View of Boosting.
 * [2] J. H. Friedman. (2001). Greedy Function Approximation: A Gradient Boosting Machine.
 * [3] J. H. Friedman. (1999). Stochastic Gradient Boosting.
 * [4] Y. Wei. et al. (2017). Early stopping for kernel boosting algorithms: A general analysis with localized complexities.
 * [5] G. Ke et al. (2017). LightGBM: A Highly Efficient Gradient Boosting Decision Tree.
 *
 * @category    Machine Learning
 * @package     Rubix/ML
 * @author      Andrew DalPino
 */
class LogitBoost implements Estimator, Learner, Probabilistic, RanksFeatures, Verbose, Persistable
{
    use AutotrackRevisions, LoggerAware;

    /**
     * The class names of the learners that can be used as boosters.
     *
     * @var class-string[]
     */
    public const COMPATIBLE_BOOSTERS = [
        RegressionTree::class,
        ExtraTreeRegressor::class,
    ];

    /**
     * The minimum size of each training subset.
     *
     * @var int
     */
    protected const MIN_SUBSAMPLE = 2;

    /**
     * The regressor used to fix up error residuals.
     *
     * @var \Rubix\ML\Learner
     */
    protected \Rubix\ML\Learner $booster;

    /**
     * The learning rate of the ensemble i.e. the *shrinkage* applied to each step.
     *
     * @var float
     */
    protected float $rate;

    /**
     * The ratio of samples to subsample from the training set for each booster.d
     *
     * @var float
     */
    protected float $ratio;

    /**
     * The maximum number of training epochs. i.e. the number of times to iterate before terminating.
     *
     * @var int<0,max>
     */
    protected int $epochs;

    /**
     * The minimum change in the training loss necessary to continue training.
     *
     * @var float
     */
    protected float $minChange;

    /**
     * The number of epochs without improvement in the validation score to wait before considering an early stop.
     *
     * @var positive-int
     */
    protected int $window;

    /**
     * The proportion of training samples to use for validation and progress monitoring.
     *
     * @var float
     */
    protected float $holdOut;

    /**
     * The metric used to score the generalization performance of the model during training.
     *
     * @var \Rubix\ML\CrossValidation\Metrics\Metric
     */
    protected \Rubix\ML\CrossValidation\Metrics\Metric $metric;

    /**
     * The ensemble of boosters.
     *
     * @var mixed[]|null
     */
    protected ?array $boosters = null;

    /**
     * The validation scores at each epoch.
     *
     * @var float[]|null
     */
    protected ?array $scores = null;

    /**
     * The average training loss at each epoch.
     *
     * @var float[]|null
     */
    protected ?array $losses = null;

    /**
     * The unique class labels.
     *
     * @var mixed[]|null
     */
    protected ?array $classes = null;

    /**
     * The dimensionality of the training set.
     *
     * @var int<0,max>|null
     */
    protected ?int $featureCount = null;

    /**
     * @param \Rubix\ML\Learner|null $booster
     * @param float $rate
     * @param float $ratio
     * @param int $epochs
     * @param float $minChange
     * @param int $window
     * @param float $holdOut
     * @param \Rubix\ML\CrossValidation\Metrics\Metric|null $metric
     * @throws \Rubix\ML\Exceptions\InvalidArgumentException
     */
    public function __construct(
        ?Learner $booster = null,
        float $rate = 0.1,
        float $ratio = 0.5,
        int $epochs = 1000,
        float $minChange = 1e-4,
        int $window = 5,
        float $holdOut = 0.1,
        ?Metric $metric = null
    ) {
        if ($booster and !in_array(get_class($booster), self::COMPATIBLE_BOOSTERS)) {
            throw new InvalidArgumentException('Booster is not compatible'
                . ' with the ensemble.');
        }

        if ($rate <= 0.0) {
            throw new InvalidArgumentException('Learning rate must be'
                . " greater than 0, $rate given.");
        }

        if ($ratio <= 0.0 or $ratio > 1.0) {
            throw new InvalidArgumentException('Ratio must be'
                . " between 0 and 1, $ratio given.");
        }

        if ($epochs < 0) {
            throw new InvalidArgumentException('Number of epochs'
                . " must be greater than 0, $epochs given.");
        }

        if ($minChange < 0.0) {
            throw new InvalidArgumentException('Minimum change must be'
                . " greater than 0, $minChange given.");
        }

        if ($window < 1) {
            throw new InvalidArgumentException('Window must be'
                . " greater than 0, $window given.");
        }

        if ($holdOut < 0.0 or $holdOut > 0.5) {
            throw new InvalidArgumentException('Hold out ratio must be'
                . " between 0 and 0.5, $holdOut given.");
        }

        if ($metric) {
            EstimatorIsCompatibleWithMetric::with($this, $metric)->check();
        }

        $this->booster = $booster ?? new RegressionTree(3);
        $this->rate = $rate;
        $this->ratio = $ratio;
        $this->epochs = $epochs;
        $this->minChange = $minChange;
        $this->window = $window;
        $this->holdOut = $holdOut;
        $this->metric = $metric ?? new FBeta();
    }

    /**
     * Return the estimator type.
     *
     * @internal
     *
     * @return \Rubix\ML\EstimatorType
     */
    public function type() : EstimatorType
    {
        return EstimatorType::classifier();
    }

    /**
     * Return the data types that the estimator is compatible with.
     *
     * @internal
     *
     * @return list<\Rubix\ML\DataType>
     */
    public function compatibility() : array
    {
        return $this->booster->compatibility();
    }

    /**
     * Return the settings of the hyper-parameters in an associative array.
     *
     * @internal
     *
     * @return mixed[]
     */
    public function params() : array
    {
        return [
            'booster' => $this->booster,
            'rate' => $this->rate,
            'ratio' => $this->ratio,
            'epochs' => $this->epochs,
            'min change' => $this->minChange,
            'window' => $this->window,
            'hold out' => $this->holdOut,
            'metric' => $this->metric,
        ];
    }

    /**
     * Has the learner been trained?
     *
     * @return bool
     */
    public function trained() : bool
    {
        return $this->boosters
            and $this->classes
            and $this->featureCount;
    }

    /**
     * Return an iterable progress table with the steps from the last training session.
     *
     * @return \Generator<mixed[]>
     */
    public function steps() : Generator
    {
        if (!$this->losses) {
            return;
        }

        foreach ($this->losses as $epoch => $loss) {
            yield [
                'epoch' => $epoch,
                'score' => $this->scores[$epoch] ?? null,
                'loss' => $loss,
            ];
        }
    }

    /**
     * Return the validation scores at each epoch from the last training session.
     *
     * @return float[]|null
     */
    public function scores() : ?array
    {
        return $this->scores;
    }

    /**
     * Return the loss for each epoch from the last training session.
     *
     * @return float[]|null
     */
    public function losses() : ?array
    {
        return $this->losses;
    }

    /**
     * Train the estimator with a dataset.
     *
     * @param \Rubix\ML\Datasets\Labeled $dataset
     */
    public function train(Dataset $dataset) : void
    {
        SpecificationChain::with([
            new DatasetIsLabeled($dataset),
            new DatasetIsNotEmpty($dataset),
            new SamplesAreCompatibleWithEstimator($dataset, $this),
            new LabelsAreCompatibleWithLearner($dataset, $this),
        ])->check();

        $classes = $dataset->possibleOutcomes();

        if (count($classes) !== 2) {
            throw new InvalidArgumentException('Number of classes'
                . ' must be exactly 2, ' . count($classes) . ' given.');
        }

        if ($this->logger) {
            $this->logger->info("$this initialized");
        }

        [$testing, $training] = $dataset->stratifiedSplit($this->holdOut);
        [$min, $max] = $this->metric->range()->list();
        [$m, $n] = $training->shape();

        $classMap = array_flip($classes);

        $targets = [];

        foreach ($training->labels() as $label) {
            $targets[] = (float) $classMap[$label];
        }

        $z = array_fill(0, $m, 0.0);
        $out = array_fill(0, $m, 0.5);

        if (!$testing->empty()) {
            $zTest = array_fill(0, $testing->numSamples(), 0.0);
            $outTest = array_fill(0, $testing->numSamples(), 0.5);
        }

        $p = max(self::MIN_SUBSAMPLE, (int) round($this->ratio * $m));

        $weights = array_fill(0, $m, 1.0 / $m);

        $this->classes = $classes;
        $this->featureCount = $n;
        $this->boosters = $this->scores = $this->losses = [];

        $bestScore = $min;
        $bestEpoch = $delta = 0;
        $score = null;
        $prevLoss = INF;

        for ($epoch = 1; $epoch <= $this->epochs; ++$epoch) {
            $gradient = array_map([$this, 'gradient'], $out, $targets);
            $losses = array_map([$this, 'crossEntropy'], $out, $targets);

            $loss = Stats::mean($losses);

<<<<<<< HEAD
=======
            if (is_nan($loss)) {
                if ($this->logger) {
                    $this->logger->info('Numerical instability detected');
                }

                break;
            }

            $training = Labeled::quick($training->samples(), $gradient);

            $subset = $training->randomWeightedSubsetWithReplacement($p, $weights);

            $booster->train($subset);

            $zHat = $booster->predict($training);

            $z = array_map([$this, 'updateZ'], $zHat, $z);
            $out = array_map('Rubix\ML\sigmoid', $z);

>>>>>>> 14eed453
            $this->losses[$epoch] = $loss;

            if (isset($zTest)) {
<<<<<<< HEAD
=======
                $zHat = $booster->predict($testing);

                $zTest = array_map([$this, 'updateZ'], $zHat, $zTest);

>>>>>>> 14eed453
                $predictions = [];

                foreach ($zTest as $value) {
                    $predictions[] = $value < 0.0 ? $classes[0] : $classes[1];
                }

                $score = $this->metric->score($predictions, $testing->labels());

                $this->scores[$epoch] = $score;
            }

            if ($this->logger) {
                $this->logger->info("Epoch $epoch - {$this->metric}: "
                    . ($score ?? 'n/a') . ", Cross Entropy: $loss");
            }

            if (isset($score)) {
                if ($score >= $max) {
                    break;
                }

                if ($score > $bestScore) {
                    $bestScore = $score;
                    $bestEpoch = $epoch;

                    $delta = 0;
                } else {
                    ++$delta;
                }

                if ($delta >= $this->window) {
                    break;
                }
            }

            if (is_nan($loss)) {
                if ($this->logger) {
                    $this->logger->info('Numerical instability detected');
                }

                break;
            }

            if (abs($prevLoss - $loss) < $this->minChange) {
                break;
            }

            $training = Labeled::quick($training->samples(), $gradient);

            $subset = $training->randomWeightedSubsetWithReplacement($p, $weights);

            $booster = clone $this->booster;

            $booster->train($subset);

            $this->boosters[] = $booster;

            $predictions = $booster->predict($training);

            $z = array_map([$this, 'updateZ'], $predictions, $z);
            $out = array_map('Rubix\ML\sigmoid', $z);

            if (isset($zTest)) {
                $predictions = $booster->predict($testing);

                $zTest = array_map([$this, 'updateZ'], $predictions, $zTest);
                $outTest = array_map('Rubix\ML\sigmoid', $zTest);
            }

            $weights = array_map('abs', $gradient);

            $prevLoss = $loss;
        }

        if ($this->scores and end($this->scores) <= $bestScore) {
            $this->boosters = array_slice($this->boosters, 0, $bestEpoch);

            if ($this->logger) {
                $this->logger->info("Model state restored to epoch $bestEpoch");
            }
        }

        if ($this->logger) {
            $this->logger->info('Training complete');
        }
    }

    /**
     * Make predictions from a dataset.
     *
     * @param \Rubix\ML\Datasets\Dataset $dataset
     * @throws \Rubix\ML\Exceptions\RuntimeException
     * @return list<string>
     */
    public function predict(Dataset $dataset) : array
    {
        if (!isset($this->boosters, $this->classes, $this->featureCount)) {
            throw new RuntimeException('Estimator has not been trained.');
        }

        DatasetHasDimensionality::with($dataset, $this->featureCount)->check();

        $z = array_fill(0, $dataset->numSamples(), 0.0);

        foreach ($this->boosters as $estimator) {
            $zHat = $estimator->predict($dataset);

            $z = array_map([$this, 'updateZ'], $zHat, $z);
        }

        [$classA, $classB] = $this->classes;

        $predictions = [];

        foreach ($z as $value) {
            $predictions[] = $value < 0.0 ? $classA : $classB;
        }

        return $predictions;
    }

    /**
     * Estimate the joint probabilities for each possible outcome.
     *
     * @param \Rubix\ML\Datasets\Dataset $dataset
     * @throws \Rubix\ML\Exceptions\RuntimeException
     * @return list<float[]>
     */
    public function proba(Dataset $dataset) : array
    {
        if (!isset($this->boosters, $this->classes, $this->featureCount)) {
            throw new RuntimeException('Estimator has not been trained.');
        }

        DatasetHasDimensionality::with($dataset, $this->featureCount)->check();

        $z = array_fill(0, $dataset->numSamples(), 0.0);

        foreach ($this->boosters as $estimator) {
            $zHat = $estimator->predict($dataset);

            $z = array_map([$this, 'updateZ'], $zHat, $z);
        }

        $out = array_map('Rubix\ML\sigmoid', $z);

        [$classA, $classB] = $this->classes;

        $probabilities = [];

        foreach ($out as $probability) {
            $probabilities[] = [
                $classA => 1.0 - $probability,
                $classB => $probability,
            ];
        }

        return $probabilities;
    }

    /**
     * Return the importance scores of each feature column of the training set.
     *
     * @throws \Rubix\ML\Exceptions\RuntimeException
     * @return float[]
     */
    public function featureImportances() : array
    {
        if (!isset($this->boosters, $this->featureCount)) {
            throw new RuntimeException('Estimator has not been trained.');
        }

        $importances = array_fill(0, $this->featureCount, 0.0);

        foreach ($this->boosters as $tree) {
            $scores = $tree->featureImportances();

            foreach ($scores as $column => $score) {
                $importances[$column] += $score;
            }
        }

        $numEstimators = count($this->boosters);

        foreach ($importances as &$importance) {
            $importance /= $numEstimators;
        }

        return $importances;
    }

    /**
     * Compute the gradient.
     *
     * @param float $out
     * @param float $target
     * @return float
     */
    protected function gradient(float $out, float $target) : float
    {
        return $target - $out;
    }

    /**
     * Compute the binary cross entropy loss function.
     *
     * @param float $out
     * @param float $target
     * @return float
     */
    protected function crossEntropy(float $out, float $target) : float
    {
        return $target >= 0.5 ? -log($out) : -log(1.0 - $out);
    }

    /**
     * Compute the z signal for an iteration.
     *
     * @param float $z
     * @param float $prevZ
     * @return float
     */
    protected function updateZ(float $z, float $prevZ) : float
    {
        return $this->rate * $z + $prevZ;
    }

    /**
     * Return an associative array containing the data used to serialize the object.
     *
     * @return mixed[]
     */
    public function __serialize() : array
    {
        $properties = get_object_vars($this);

        unset($properties['losses'], $properties['scores']);

        return $properties;
    }

    /**
     * Return the string representation of the object.
     *
     * @return string
     */
    public function __toString() : string
    {
        return 'Logit Boost (' . Params::stringify($this->params()) . ')';
    }
}<|MERGE_RESOLUTION|>--- conflicted
+++ resolved
@@ -406,8 +406,44 @@
 
             $loss = Stats::mean($losses);
 
-<<<<<<< HEAD
-=======
+            $this->losses[$epoch] = $loss;
+
+            if (isset($zTest)) {
+                $predictions = [];
+
+                foreach ($zTest as $value) {
+                    $predictions[] = $value < 0.0 ? $classes[0] : $classes[1];
+                }
+
+                $score = $this->metric->score($predictions, $testing->labels());
+
+                $this->scores[$epoch] = $score;
+            }
+
+            if ($this->logger) {
+                $this->logger->info("Epoch $epoch - {$this->metric}: "
+                    . ($score ?? 'n/a') . ", Cross Entropy: $loss");
+            }
+
+            if (isset($score)) {
+                if ($score >= $max) {
+                    break;
+                }
+
+                if ($score > $bestScore) {
+                    $bestScore = $score;
+                    $bestEpoch = $epoch;
+
+                    $delta = 0;
+                } else {
+                    ++$delta;
+                }
+
+                if ($delta >= $this->window) {
+                    break;
+                }
+            }
+
             if (is_nan($loss)) {
                 if ($this->logger) {
                     $this->logger->info('Numerical instability detected');
@@ -416,71 +452,6 @@
                 break;
             }
 
-            $training = Labeled::quick($training->samples(), $gradient);
-
-            $subset = $training->randomWeightedSubsetWithReplacement($p, $weights);
-
-            $booster->train($subset);
-
-            $zHat = $booster->predict($training);
-
-            $z = array_map([$this, 'updateZ'], $zHat, $z);
-            $out = array_map('Rubix\ML\sigmoid', $z);
-
->>>>>>> 14eed453
-            $this->losses[$epoch] = $loss;
-
-            if (isset($zTest)) {
-<<<<<<< HEAD
-=======
-                $zHat = $booster->predict($testing);
-
-                $zTest = array_map([$this, 'updateZ'], $zHat, $zTest);
-
->>>>>>> 14eed453
-                $predictions = [];
-
-                foreach ($zTest as $value) {
-                    $predictions[] = $value < 0.0 ? $classes[0] : $classes[1];
-                }
-
-                $score = $this->metric->score($predictions, $testing->labels());
-
-                $this->scores[$epoch] = $score;
-            }
-
-            if ($this->logger) {
-                $this->logger->info("Epoch $epoch - {$this->metric}: "
-                    . ($score ?? 'n/a') . ", Cross Entropy: $loss");
-            }
-
-            if (isset($score)) {
-                if ($score >= $max) {
-                    break;
-                }
-
-                if ($score > $bestScore) {
-                    $bestScore = $score;
-                    $bestEpoch = $epoch;
-
-                    $delta = 0;
-                } else {
-                    ++$delta;
-                }
-
-                if ($delta >= $this->window) {
-                    break;
-                }
-            }
-
-            if (is_nan($loss)) {
-                if ($this->logger) {
-                    $this->logger->info('Numerical instability detected');
-                }
-
-                break;
-            }
-
             if (abs($prevLoss - $loss) < $this->minChange) {
                 break;
             }
@@ -504,7 +475,6 @@
                 $predictions = $booster->predict($testing);
 
                 $zTest = array_map([$this, 'updateZ'], $predictions, $zTest);
-                $outTest = array_map('Rubix\ML\sigmoid', $zTest);
             }
 
             $weights = array_map('abs', $gradient);
