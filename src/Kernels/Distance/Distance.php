--- conflicted
+++ resolved
@@ -2,11 +2,8 @@
 
 namespace Rubix\ML\Kernels\Distance;
 
-<<<<<<< HEAD
 use Stringable;
 
-interface Distance extends Stringable
-=======
 /**
  * Distance
  *
@@ -14,8 +11,7 @@
  * @package     Rubix/ML
  * @author      Andrew DalPino
  */
-interface Distance
->>>>>>> 05770419
+interface Distance extends Stringable
 {
     /**
      * Return the data types that this kernel is compatible with.
