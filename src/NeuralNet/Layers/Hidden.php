<?php

namespace Rubix\ML\NeuralNet\Layers;

use Rubix\ML\Deferred;
use Rubix\ML\NeuralNet\Optimizers\Optimizer;
use Stringable;

<<<<<<< HEAD
interface Hidden extends Layer, Stringable
=======
/**
 * Hidden
 *
 * @category    Machine Learning
 * @package     Rubix/ML
 * @author      Andrew DalPino
 */
interface Hidden extends Layer
>>>>>>> 05770419
{
    /**
     * Calculate the gradient and update the parameters of the layer.
     *
     * @internal
     *
     * @param \Rubix\ML\Deferred $prevGradient
     * @param \Rubix\ML\NeuralNet\Optimizers\Optimizer $optimizer
     * @return \Rubix\ML\Deferred
     */
    public function back(Deferred $prevGradient, Optimizer $optimizer) : Deferred;
}<|MERGE_RESOLUTION|>--- conflicted
+++ resolved
@@ -6,9 +6,6 @@
 use Rubix\ML\NeuralNet\Optimizers\Optimizer;
 use Stringable;
 
-<<<<<<< HEAD
-interface Hidden extends Layer, Stringable
-=======
 /**
  * Hidden
  *
@@ -16,8 +13,7 @@
  * @package     Rubix/ML
  * @author      Andrew DalPino
  */
-interface Hidden extends Layer
->>>>>>> 05770419
+interface Hidden extends Layer, Stringable
 {
     /**
      * Calculate the gradient and update the parameters of the layer.
