<?php

namespace Rubix\ML\NeuralNet\Initializers;

use Tensor\Matrix;
use Stringable;

<<<<<<< HEAD
interface Initializer extends Stringable
=======
/**
 * Initializer
 *
 * @category    Machine Learning
 * @package     Rubix/ML
 * @author      Andrew DalPino
 */
interface Initializer
>>>>>>> 05770419
{
    /**
     * Initialize a weight matrix W in the dimensions fan in x fan out.
     *
     * @internal
     *
     * @param int $fanIn
     * @param int $fanOut
     * @return \Tensor\Matrix
     */
    public function initialize(int $fanIn, int $fanOut) : Matrix;
}<|MERGE_RESOLUTION|>--- conflicted
+++ resolved
@@ -5,9 +5,6 @@
 use Tensor\Matrix;
 use Stringable;
 
-<<<<<<< HEAD
-interface Initializer extends Stringable
-=======
 /**
  * Initializer
  *
@@ -15,8 +12,7 @@
  * @package     Rubix/ML
  * @author      Andrew DalPino
  */
-interface Initializer
->>>>>>> 05770419
+interface Initializer extends Stringable
 {
     /**
      * Initialize a weight matrix W in the dimensions fan in x fan out.
